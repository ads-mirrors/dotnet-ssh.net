<<<<<<< HEAD
﻿using System;
using System.Collections.Generic;
using System.Globalization;
using System.Linq;
using System.Text;
using Microsoft.VisualStudio.TestTools.UnitTesting;
using Renci.SshNet.Common;
using Renci.SshNet.Messages.Connection;
=======
﻿using Microsoft.VisualStudio.TestTools.UnitTesting;
>>>>>>> bf4e0456
using Renci.SshNet.Tests.Common;

namespace Renci.SshNet.Tests.Classes.Messages.Connection
{
    /// <summary>
    /// Represents "pty-req" type channel request information
    /// </summary>
    [TestClass]
    public class PseudoTerminalRequestInfoTest : TestBase
    {
<<<<<<< HEAD
        private string environmentVariable;
        private uint columns;
        private uint rows;
        private uint width;
        private uint height;
        IDictionary<TerminalModes, uint> terminalModeValues;
        private byte[] _environmentVariableBytes;

        [TestInitialize]
        public void Init()
        {
            var random = new Random();

            environmentVariable = random.Next().ToString(CultureInfo.InvariantCulture);
            columns = (uint) random.Next(0, int.MaxValue);
            rows = (uint) random.Next(0, int.MaxValue);
            width = (uint) random.Next(0, int.MaxValue);
            height = (uint) random.Next(0, int.MaxValue);
            terminalModeValues = new Dictionary<TerminalModes, uint>();


            _environmentVariableBytes = Encoding.UTF8.GetBytes(environmentVariable);
        }

        [TestMethod]
        public void GetBytes_TerminalModeValues_Null()
        {
            var target = new PseudoTerminalRequestInfo(environmentVariable, columns, rows, width, height, null);

            var bytes = target.GetBytes();

            var expectedBytesLength = 1; // WantReply
            expectedBytesLength += 4; // EnvironmentVariable length
            expectedBytesLength += _environmentVariableBytes.Length; // EnvironmentVariable
            expectedBytesLength += 4; // Columns
            expectedBytesLength += 4; // Rows
            expectedBytesLength += 4; // PixelWidth
            expectedBytesLength += 4; // PixelHeight
            expectedBytesLength += 4; // Length of "encoded terminal modes"

            Assert.AreEqual(expectedBytesLength, bytes.Length);

            var sshDataStream = new SshDataStream(bytes);

            Assert.AreEqual(1, sshDataStream.ReadByte()); // WantReply
//            Assert.AreEqual((uint) _environmentVariableBytes.Length, sshDataStream.ReadUInt32());
            Assert.AreEqual(environmentVariable, sshDataStream.ReadString(Encoding.UTF8));
            Assert.AreEqual(columns, sshDataStream.ReadUInt32());
            Assert.AreEqual(rows, sshDataStream.ReadUInt32());
            Assert.AreEqual(width, sshDataStream.ReadUInt32());
            Assert.AreEqual(height, sshDataStream.ReadUInt32());
            Assert.AreEqual(0, sshDataStream.ReadUInt32());

            Assert.IsTrue(sshDataStream.IsEndOfData);
        }
=======
>>>>>>> bf4e0456
    }
}<|MERGE_RESOLUTION|>--- conflicted
+++ resolved
@@ -1,5 +1,4 @@
-<<<<<<< HEAD
-﻿using System;
+using System;
 using System.Collections.Generic;
 using System.Globalization;
 using System.Linq;
@@ -7,9 +6,6 @@
 using Microsoft.VisualStudio.TestTools.UnitTesting;
 using Renci.SshNet.Common;
 using Renci.SshNet.Messages.Connection;
-=======
-﻿using Microsoft.VisualStudio.TestTools.UnitTesting;
->>>>>>> bf4e0456
 using Renci.SshNet.Tests.Common;
 
 namespace Renci.SshNet.Tests.Classes.Messages.Connection
@@ -20,7 +16,6 @@
     [TestClass]
     public class PseudoTerminalRequestInfoTest : TestBase
     {
-<<<<<<< HEAD
         private string environmentVariable;
         private uint columns;
         private uint rows;
@@ -66,7 +61,6 @@
             var sshDataStream = new SshDataStream(bytes);
 
             Assert.AreEqual(1, sshDataStream.ReadByte()); // WantReply
-//            Assert.AreEqual((uint) _environmentVariableBytes.Length, sshDataStream.ReadUInt32());
             Assert.AreEqual(environmentVariable, sshDataStream.ReadString(Encoding.UTF8));
             Assert.AreEqual(columns, sshDataStream.ReadUInt32());
             Assert.AreEqual(rows, sshDataStream.ReadUInt32());
@@ -76,7 +70,5 @@
 
             Assert.IsTrue(sshDataStream.IsEndOfData);
         }
-=======
->>>>>>> bf4e0456
     }
 }